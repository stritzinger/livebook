--- conflicted
+++ resolved
@@ -109,11 +109,6 @@
   """
   @spec initialize(node(), keyword()) :: pid()
   def initialize(node, opts \\ []) do
-<<<<<<< HEAD
-    IO.inspect("initialize, node:")
-    node |> IO.inspect()
-=======
->>>>>>> dac603a2
     # First, we attempt to communicate with the node manager, in case
     # there is one running. Otherwise, the node is not initialized,
     # so we need to initialize it and try again
@@ -122,7 +117,6 @@
         pid
 
       {:error, :down} ->
-<<<<<<< HEAD
         case modules_loaded?(node, [:elixir]) do
           {:error, _} ->
             load_elixir_and_compiler(node)
@@ -136,20 +130,6 @@
         case modules_loaded?(node, [Livebook.Runtime.ErlDist.NodeManager]) do
           {:error, _} -> load_required_modules(node, required_modules())
           _ -> :ok
-=======
-        case modules_loaded?(node) do
-          {:error, _} -> load_required_modules(node, required_modules())
-          _ -> :ok
-        end
-
-        case elixir_modules_loaded?(node) do
-          {:error, _} ->
-            load_required_modules(node, elixir_required_modules())
-            load_elixir_and_compiler(node)
-
-          _ ->
-            :ok
->>>>>>> dac603a2
         end
 
         {:ok, _} = start_node_manager(node, opts[:node_manager_opts] || [])
@@ -157,18 +137,11 @@
         pid
 
       other ->
-<<<<<<< HEAD
-        IO.inspect("initialize, node:")
-        other |> IO.inspect()
-=======
         other
->>>>>>> dac603a2
     end
   end
 
   defp load_required_modules(node, modules) do
-    IO.inspect("load_required_modules")
-
     for module <- modules do
       {_module, binary, filename} = :code.get_object_code(module)
 
@@ -192,7 +165,6 @@
     end
   end
 
-<<<<<<< HEAD
   defp start_node_manager(node, opts) do
     :rpc.call(node, Livebook.Runtime.ErlDist.NodeManager, :start, [opts])
   end
@@ -200,15 +172,6 @@
   defp start_runtime_server(node, opts) do
     Livebook.Runtime.ErlDist.NodeManager.start_runtime_server(node, opts)
   end
-=======
-  defp load_elixir_and_compiler(node) do
-    for file <- File.ls!(@elixir_ebin) do
-      if Path.extname(file) == ".beam" do
-        {module, binary, filename} = :code.get_object_code(String.to_atom(Path.rootname(file)))
-        :rpc.call(node, :code, :load_binary, [module, filename, binary])
-      end
-    end
->>>>>>> dac603a2
 
   defp modules_loaded?(node, modules) do
     :rpc.call(node, :code, :ensure_loaded, modules)
